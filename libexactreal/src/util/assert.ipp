/**********************************************************************
 *  This file is part of exact-real.
 *
 *        Copyright (C) 2020-2021 Julian Rüth
 *
 *  exact-real is free software: you can redistribute it and/or modify
 *  it under the terms of the GNU General Public License as published by
 *  the Free Software Foundation, either version 3 of the License, or
 *  (at your option) any later version.
 *
 *  exact-real is distributed in the hope that it will be useful,
 *  but WITHOUT ANY WARRANTY; without even the implied warranty of
 *  MERCHANTABILITY or FITNESS FOR A PARTICULAR PURPOSE.  See the
 *  GNU General Public License for more details.
 *
 *  You should have received a copy of the GNU General Public License
 *  along with exact-real. If not, see <https://www.gnu.org/licenses/>.
 *********************************************************************/

#ifndef LIBEXACTREAL_UTIL_ASSERT_IPP
#define LIBEXACTREAL_UTIL_ASSERT_IPP

#include <boost/algorithm/string.hpp>
#include <boost/preprocessor/stringize.hpp>
#include <cstdlib>
#include <iostream>
#include <sstream>

namespace exactreal {
namespace {

// A throw statement that can be used in noexcept marked blocks without
// triggering compiler warnings.
template <typename E>
void throw_for_assert(const E& e) { throw e; }

// Return whether an environment variable should be considered as set.
bool isSet(const char* env) {
  const auto* ptr = std::getenv(env);
  if (ptr == nullptr) return false;

  std::string value = ptr;
  boost::trim(value);

  if (value == "0") return false;
  if (boost::iequals(value, "no")) return false;
  if (boost::iequals(value, "false")) return false;

  return true;
}

// Return whether all LIBEXACTREAL_CHECK_ and LIBEXACTREAL_ASSERT_ macros have
// been disabled at runtime through the LIBEXACTREAL_NOCHECK environment
// variable.
bool nocheck() {
  static bool value = isSet("LIBEXACTREAL_NOCHECK");
  return value;
}

// Return whether all LIBEXACTREAL_ASSERT_ macros have been disabled at runtime
// through the LIBEXACTREAL_NOASSERT environment variable.
bool noassert() {
  if (nocheck()) return true;

  static bool value = isSet("LIBEXACTREAL_NOASSERT");
  return value;
}

<<<<<<< HEAD
}
} // namespace exactreal

#define LIBEXACTREAL_ASSERT_(CONDITION, EXCEPTION, MESSAGE)                                  \
  while (BOOST_UNLIKELY(static_cast<bool>(not(CONDITION)))) {                   \
    std::stringstream user_message, assertion_message;                          \
    user_message << MESSAGE;                                                    \
    assertion_message << (#CONDITION " does not hold");                         \
    if (user_message.str().size())                                              \
      assertion_message << ": " << user_message.str();                          \
    else                                                                        \
      assertion_message << " ";                                                 \
    assertion_message << " in " __FILE__ ":" BOOST_PP_STRINGIZE(__LINE__);      \
    /* show messages in noexcept blocks */                                      \
    std::cerr << assertion_message.str() << std::endl;                          \
    ::exactreal::throw_for_assert(EXCEPTION(assertion_message.str().c_str()));  \
=======
}  // namespace
}  // namespace exactreal

#define ASSERT_(CONDITION, EXCEPTION, MESSAGE)                                 \
  while (BOOST_UNLIKELY(static_cast<bool>(not(CONDITION)))) {                  \
    std::stringstream user_message, assertion_message;                         \
    user_message << MESSAGE;                                                   \
    assertion_message << (#CONDITION " does not hold");                        \
    if (user_message.str().size())                                             \
      assertion_message << ": " << user_message.str();                         \
    else                                                                       \
      assertion_message << " ";                                                \
    assertion_message << " in " __FILE__ ":" BOOST_PP_STRINGIZE(__LINE__);     \
    /* show messages in noexcept blocks */                                     \
    std::cerr << assertion_message.str() << std::endl;                         \
    ::exactreal::throw_for_assert(EXCEPTION(assertion_message.str().c_str())); \
>>>>>>> c4b21c63
  }

// Run a (cheap) check that a (user provided) argument is valid.
// If the check should be disabled when NDEBUG is defined, e.g., because it
// occurs in a hotspot, use LIBEXACTREAL_ASSERT_ARGUMENT instead.
#define LIBEXACTREAL_CHECK_ARGUMENT_(CONDITION) LIBEXACTREAL_ASSERT_(::exactreal::nocheck() || (CONDITION), std::invalid_argument, "")
#define LIBEXACTREAL_CHECK_ARGUMENT(CONDITION, MESSAGE) LIBEXACTREAL_ASSERT_(::exactreal::nocheck() || (CONDITION), std::invalid_argument, MESSAGE)

#ifdef NDEBUG

#define LIBEXACTREAL_ASSERT_CONDITION(CONDITION) (true || ::exactreal::noassert() || (CONDITION))

#else

#define LIBEXACTREAL_ASSERT_CONDITION(CONDITION) (::exactreal::noassert() || (CONDITION))

#endif

#define LIBEXACTREAL_ASSERT_ARGUMENT_(CONDITION) CHECK_ARGUMENT_(LIBEXACTREAL_ASSERT_CONDITION(CONDITION))
#define LIBEXACTREAL_ASSERT_ARGUMENT(CONDITION, MESSAGE) CHECK_ARGUMENT(LIBEXACTREAL_ASSERT_CONDITION(CONDITION), MESSAGE)
#define LIBEXACTREAL_ASSERT(CONDITION, MESSAGE) LIBEXACTREAL_ASSERT_(LIBEXACTREAL_ASSERT_CONDITION(CONDITION), std::logic_error, MESSAGE)

#define LIBEXACTREAL_UNREACHABLE(MESSAGE)                  \
  {                                           \
    LIBEXACTREAL_ASSERT_(false, std::logic_error, MESSAGE) \
    __builtin_unreachable();                  \
  }

#endif<|MERGE_RESOLUTION|>--- conflicted
+++ resolved
@@ -66,11 +66,10 @@
   return value;
 }
 
-<<<<<<< HEAD
-}
+} // namespace
 } // namespace exactreal
 
-#define LIBEXACTREAL_ASSERT_(CONDITION, EXCEPTION, MESSAGE)                                  \
+#define LIBEXACTREAL_ASSERT_(CONDITION, EXCEPTION, MESSAGE)                     \
   while (BOOST_UNLIKELY(static_cast<bool>(not(CONDITION)))) {                   \
     std::stringstream user_message, assertion_message;                          \
     user_message << MESSAGE;                                                    \
@@ -83,24 +82,6 @@
     /* show messages in noexcept blocks */                                      \
     std::cerr << assertion_message.str() << std::endl;                          \
     ::exactreal::throw_for_assert(EXCEPTION(assertion_message.str().c_str()));  \
-=======
-}  // namespace
-}  // namespace exactreal
-
-#define ASSERT_(CONDITION, EXCEPTION, MESSAGE)                                 \
-  while (BOOST_UNLIKELY(static_cast<bool>(not(CONDITION)))) {                  \
-    std::stringstream user_message, assertion_message;                         \
-    user_message << MESSAGE;                                                   \
-    assertion_message << (#CONDITION " does not hold");                        \
-    if (user_message.str().size())                                             \
-      assertion_message << ": " << user_message.str();                         \
-    else                                                                       \
-      assertion_message << " ";                                                \
-    assertion_message << " in " __FILE__ ":" BOOST_PP_STRINGIZE(__LINE__);     \
-    /* show messages in noexcept blocks */                                     \
-    std::cerr << assertion_message.str() << std::endl;                         \
-    ::exactreal::throw_for_assert(EXCEPTION(assertion_message.str().c_str())); \
->>>>>>> c4b21c63
   }
 
 // Run a (cheap) check that a (user provided) argument is valid.
