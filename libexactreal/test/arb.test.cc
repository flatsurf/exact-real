/**********************************************************************
 *  This file is part of exact-real.
 *
 *        Copyright (C)      2019 Vincent Delecroix
 *        Copyright (C) 2019-2022 Julian Rüth
 *
 *  exact-real is free software: you can redistribute it and/or modify
 *  it under the terms of the GNU General Public License as published by
 *  the Free Software Foundation, either version 3 of the License, or
 *  (at your option) any later version.
 *
 *  exact-real is distributed in the hope that it will be useful,
 *  but WITHOUT ANY WARRANTY; without even the implied warranty of
 *  MERCHANTABILITY or FITNESS FOR A PARTICULAR PURPOSE.  See the
 *  GNU General Public License for more details.
 *
 *  You should have received a copy of the GNU General Public License
 *  along with exact-real. If not, see <https://www.gnu.org/licenses/>.
 *********************************************************************/

#include <boost/lexical_cast.hpp>

#include <e-antic/renf_class.hpp>
#include <e-antic/renf_elem_class.hpp>

#include "../exact-real/arb.hpp"
#include "external/catch2/single_include/catch2/catch.hpp"

using boost::lexical_cast;
using std::string;

namespace exactreal::test {

TEST_CASE("Create/Destroy Arb", "[arb]") {
  delete new Arb();
}

TEST_CASE("Initialization from Integer Types", "[arb]") {
<<<<<<< HEAD
  REQUIRE(Arb(static_cast<short>(1)) == Arb(1));
  REQUIRE(Arb(static_cast<unsigned short>(1)) == Arb(1));
  REQUIRE(Arb(1) == Arb(1));
  REQUIRE(Arb(1u) == Arb(1));
  REQUIRE(Arb(1l) == Arb(1));
  REQUIRE(Arb(1ul) == Arb(1));
  REQUIRE(Arb(1ll) == Arb(1));
  REQUIRE(Arb(1ull) == Arb(1));
  REQUIRE(Arb(mpz_class(1)) == Arb(1));

  REQUIRE((Arb() = static_cast<short>(1)) == Arb(1));
  REQUIRE((Arb() = static_cast<unsigned short>(1)) == Arb(1));
  REQUIRE((Arb() = 1) == Arb(1));
  REQUIRE((Arb() = 1u) == Arb(1));
  REQUIRE((Arb() = 1l) == Arb(1));
  REQUIRE((Arb() = 1ul) == Arb(1));
  REQUIRE((Arb() = 1ll) == Arb(1));
  REQUIRE((Arb() = 1ull) == Arb(1));
  REQUIRE((Arb() = mpz_class(1)) == Arb(1));
=======
  REQUIRE(((Arb(1u) == Arb(1)) && *(Arb(1u) == Arb(1))));
  REQUIRE(((Arb(1) == Arb(1)) && *(Arb(1) == Arb(1))));
  REQUIRE(((Arb(1l) == Arb(1)) && *(Arb(1l) == Arb(1))));
  REQUIRE(((Arb(1ul) == Arb(1)) && *(Arb(1ul) == Arb(1))));
  REQUIRE(((Arb(1ll) == Arb(1)) && *(Arb(1ll) == Arb(1))));
  REQUIRE(((Arb(1ull) == Arb(1)) && *(Arb(1ull) == Arb(1))));
  REQUIRE(((Arb(mpz_class(1)) == Arb(1)) && *(Arb(mpz_class(1)) == Arb(1))));

  REQUIRE((((Arb() = 1u) == Arb(1)) && *((Arb() = 1u) == Arb(1))));
  REQUIRE((((Arb() = 1) == Arb(1)) && *((Arb() = 1) == Arb(1))));
  REQUIRE((((Arb() = 1ul) == Arb(1)) && *((Arb() = 1ul) == Arb(1))));
  REQUIRE((((Arb() = 1l) == Arb(1)) && *((Arb() = 1l) == Arb(1))));
  REQUIRE((((Arb() = 1ull) == Arb(1)) && *((Arb() = 1ull) == Arb(1))));
  REQUIRE((((Arb() = 1ll) == Arb(1)) && *((Arb() = 1ll) == Arb(1))));
  REQUIRE((((Arb() = mpz_class(1)) == Arb(1)) && *((Arb() = mpz_class(1)) == Arb(1))));
}

TEST_CASE("Initialization from Number Field", "[arb]") {
  const auto K = eantic::renf_class::make("a^2 - 2", "a", "1.41 +/- 0.1", 64);

  const auto a = K->gen();

  REQUIRE(((Arb(a, 64) > Arb()) && *(Arb(a, 64) > Arb())));
>>>>>>> 84c6f687
}

TEST_CASE("Relational Operators with Arb", "[arb]") {
  Arb x(-1), y(1);

  REQUIRE(((x < y) && *(x < y)));
  REQUIRE(((y > x) && *(y > x)));
  REQUIRE(((x <= y) && *(x <= y)));
  REQUIRE(((y >= x) && *(y >= x)));
  REQUIRE(((x == x) && *(x == x)));
  REQUIRE(((x != y) && *(x != y)));
  REQUIRE(((y > x) && !*(y < x)));
  REQUIRE(((x < y) && !*(x > y)));
  REQUIRE(((y >= x) && !*(y <= x)));
  REQUIRE(((x <= y) && !*(x >= y)));

  REQUIRE(((x < static_cast<short>(1)) && *(x < static_cast<short>(1))));
  REQUIRE(((static_cast<short>(1) > x) && *(static_cast<short>(1) > x)));
  REQUIRE(((x <= static_cast<short>(1)) && *(x <= static_cast<short>(1))));
  REQUIRE(((static_cast<short>(1) >= x) && *(static_cast<short>(1) >= x)));
  REQUIRE(((x == x) && *(x == x)));
  REQUIRE(((x != static_cast<short>(1)) && *(x != static_cast<short>(1))));
  REQUIRE(((static_cast<short>(1) > x) && !*(static_cast<short>(1) < x)));
  REQUIRE(((x < static_cast<short>(1)) && !*(x > static_cast<short>(1))));
  REQUIRE(((static_cast<short>(1) >= x) && !*(static_cast<short>(1) <= x)));
  REQUIRE(((x <= static_cast<short>(1)) && !*(x >= static_cast<short>(1))));

  REQUIRE(((x < static_cast<unsigned short>(1)) && *(x < static_cast<unsigned short>(1))));
  REQUIRE(((static_cast<unsigned short>(1) > x) && *(static_cast<unsigned short>(1) > x)));
  REQUIRE(((x <= static_cast<unsigned short>(1)) && *(x <= static_cast<unsigned short>(1))));
  REQUIRE(((static_cast<unsigned short>(1) >= x) && *(static_cast<unsigned short>(1) >= x)));
  REQUIRE(((x == x) && *(x == x)));
  REQUIRE(((x != static_cast<unsigned short>(1)) && *(x != static_cast<unsigned short>(1))));
  REQUIRE(((static_cast<unsigned short>(1) > x) && !*(static_cast<unsigned short>(1) < x)));
  REQUIRE(((x < static_cast<unsigned short>(1)) && !*(x > static_cast<unsigned short>(1))));
  REQUIRE(((static_cast<unsigned short>(1) >= x) && !*(static_cast<unsigned short>(1) <= x)));

  REQUIRE(((x < 1) && *(x < 1)));
  REQUIRE(((1 > x) && *(1 > x)));
  REQUIRE(((x <= 1) && *(x <= 1)));
  REQUIRE(((1 >= x) && *(1 >= x)));
  REQUIRE(((x == x) && *(x == x)));
  REQUIRE(((x != 1) && *(x != 1)));
  REQUIRE(((1 > x) && !*(1 < x)));
  REQUIRE(((x < 1) && !*(x > 1)));
  REQUIRE(((1 >= x) && !*(1 <= x)));
  REQUIRE(((x <= 1) && !*(x >= 1)));

  REQUIRE(((x < 1u) && *(x < 1u)));
  REQUIRE(((1u > x) && *(1u > x)));
  REQUIRE(((x <= 1u) && *(x <= 1u)));
  REQUIRE(((1u >= x) && *(1u >= x)));
  REQUIRE(((x == x) && *(x == x)));
  REQUIRE(((x != 1u) && *(x != 1u)));
  REQUIRE(((1u > x) && !*(1u < x)));
  REQUIRE(((x < 1u) && !*(x > 1u)));
  REQUIRE(((1u >= x) && !*(1u <= x)));
  REQUIRE(((x <= 1u) && !*(x >= 1u)));

  REQUIRE(((x < 1l) && *(x < 1l)));
  REQUIRE(((1l > x) && *(1l > x)));
  REQUIRE(((x <= 1l) && *(x <= 1l)));
  REQUIRE(((1l >= x) && *(1l >= x)));
  REQUIRE(((x == x) && *(x == x)));
  REQUIRE(((x != 1l) && *(x != 1l)));
  REQUIRE(((1l > x) && !*(1l < x)));
  REQUIRE(((x < 1l) && !*(x > 1l)));
  REQUIRE(((1l >= x) && !*(1l <= x)));
  REQUIRE(((x <= 1l) && !*(x >= 1l)));

  REQUIRE(((x < 1ul) && *(x < 1ul)));
  REQUIRE(((1ul > x) && *(1ul > x)));
  REQUIRE(((x <= 1ul) && *(x <= 1ul)));
  REQUIRE(((1ul >= x) && *(1ul >= x)));
  REQUIRE(((x == x) && *(x == x)));
  REQUIRE(((x != 1ul) && *(x != 1ul)));
  REQUIRE(((1ul > x) && !*(1ul < x)));
  REQUIRE(((x < 1ul) && !*(x > 1ul)));
  REQUIRE(((1ul >= x) && !*(1ul <= x)));
  REQUIRE(((x <= 1ul) && !*(x >= 1ul)));

  REQUIRE(((x < 1ll) && *(x < 1ll)));
  REQUIRE(((1ll > x) && *(1ll > x)));
  REQUIRE(((x <= 1ll) && *(x <= 1ll)));
  REQUIRE(((1ll >= x) && *(1ll >= x)));
  REQUIRE(((x == x) && *(x == x)));
  REQUIRE(((x != 1ll) && *(x != 1ll)));
  REQUIRE(((1ll > x) && !*(1ll < x)));
  REQUIRE(((x < 1ll) && !*(x > 1ll)));
  REQUIRE(((1ll >= x) && !*(1ll <= x)));
  REQUIRE(((x <= 1ll) && !*(x >= 1ll)));

  REQUIRE(((x < 1ull) && *(x < 1ull)));
  REQUIRE(((1ull > x) && *(1ull > x)));
  REQUIRE(((x <= 1ull) && *(x <= 1ull)));
  REQUIRE(((1ull >= x) && *(1ull >= x)));
  REQUIRE(((x == x) && *(x == x)));
  REQUIRE(((x != 1ull) && *(x != 1ull)));
  REQUIRE(((1ull > x) && !*(1ull < x)));
  REQUIRE(((x < 1ull) && !*(x > 1ull)));
  REQUIRE(((1ull >= x) && !*(1ull <= x)));
  REQUIRE(((x <= 1ull) && !*(x >= 1ull)));

  REQUIRE(((x < mpz_class{1}) && *(x < mpz_class{1})));
  REQUIRE(((mpz_class{1} > x) && *(mpz_class{1} > x)));
  REQUIRE(((x <= mpz_class{1}) && *(x <= mpz_class{1})));
  REQUIRE(((mpz_class{1} >= x) && *(mpz_class{1} >= x)));
  REQUIRE(((x == x) && *(x == x)));
  REQUIRE(((x != mpz_class{1}) && *(x != mpz_class{1})));
  REQUIRE(((mpz_class{1} > x) && !*(mpz_class{1} < x)));
  REQUIRE(((x < mpz_class{1}) && !*(x > mpz_class{1})));
  REQUIRE(((mpz_class{1} >= x) && !*(mpz_class{1} <= x)));
  REQUIRE(((x <= mpz_class{1}) && !*(x >= mpz_class{1})));

  REQUIRE(((x < mpq_class{1, 1}) && *(x < mpq_class{1, 1})));
  REQUIRE(((mpq_class{1, 1} > x) && *(mpq_class{1, 1} > x)));
  REQUIRE(((x <= mpq_class{1, 1}) && *(x <= mpq_class{1, 1})));
  REQUIRE(((mpq_class{1, 1} >= x) && *(mpq_class{1, 1} >= x)));
  REQUIRE(((x == x) && *(x == x)));
  REQUIRE(((x != mpq_class{1, 1}) && *(x != mpq_class{1, 1})));
  REQUIRE(((mpq_class{1, 1} > x) && !*(mpq_class{1, 1} < x)));
  REQUIRE(((x < mpq_class{1, 1}) && !*(x > mpq_class{1, 1})));
  REQUIRE(((mpq_class{1, 1} >= x) && !*(mpq_class{1, 1} <= x)));
  REQUIRE(((x <= mpq_class{1, 1}) && !*(x >= mpq_class{1, 1})));
}

TEMPLATE_TEST_CASE("Relation Operators with Integers", "[arb]", unsigned short, short, unsigned int, int, unsigned long, long, unsigned long long, long long) {
  Arb x(-1);
  TestType y = 1;

  REQUIRE(((x < y) && *(x < y)));

  // Not provided, see https://github.com/flatsurf/exact-real/pull/152
  // REQUIRE(((y > x) && *(y > x)));

  REQUIRE(((x <= y) && *(x <= y)));

  // Not provided, see https://github.com/flatsurf/exact-real/pull/152
  // REQUIRE(((y >= x) && *(y >= x)));

  REQUIRE(((x == x) && *(x == x)));
  REQUIRE(((x != y) && *(x != y)));

  // Not provided, see https://github.com/flatsurf/exact-real/pull/152
  // REQUIRE(((y > x) && !*(y < x)));

  REQUIRE(((x < y) && !*(x > y)));

  // Not provided, see https://github.com/flatsurf/exact-real/pull/152
  // REQUIRE(((y >= x) && !*(y <= x)));

  REQUIRE(((x <= y) && !*(x >= y)));
}

TEST_CASE("Unary Minus of Arb", "[arb]") {
  Arb x(1);

  REQUIRE((x == -(-x) && *(x == -(-x))));
  REQUIRE((x == -x && !*(x == -x)));
}

TEST_CASE("Exactness of Arb", "[arb]") {
  REQUIRE(Arb(mpq_class(1, 2), 2).is_exact());
  REQUIRE(!Arb(mpq_class(1, 3), 2).is_exact());
}

TEST_CASE("Print Arb", "[arb]") {
  REQUIRE(lexical_cast<string>(Arb()) == "0");
  REQUIRE(lexical_cast<string>(Arb(1337)) == "1337.00");
  REQUIRE(lexical_cast<string>(Arb(string(1337, '1'), 1024)) == "[1.11111e+1336 +/- 1.12e+1330]");
  REQUIRE(lexical_cast<string>(Arb("." + string(1337, '0') + "1", 1024)) == "[1.00000e-1338 +/- 3e-1348]");
  REQUIRE(lexical_cast<string>(Arb(mpq_class(1, 2), 1)) == "0.500000");
  REQUIRE(lexical_cast<string>(Arb(mpq_class(1, 3), 64)) == "[0.333333 +/- 3.34e-7]");
}

TEST_CASE("Cast to Arf", "[arb][arf]") {
  Arb x(mpq_class(1, 2), 4);

  REQUIRE(static_cast<std::pair<Arf, Arf>>(x).first == Arf(.5));
  REQUIRE(static_cast<std::pair<Arf, Arf>>(x).second == Arf(.5));
}

TEST_CASE("Zero", "[arb][zero]") {
  Arb x = Arb::zero();

  REQUIRE(x == 0);
}

TEST_CASE("One", "[arb][one]") {
  Arb x = Arb::one();

  REQUIRE(x == 1);
}

TEST_CASE("Infinite Values", "[arb][inf]") {
  Arb x = Arb::pos_inf();
  Arb y = Arb::neg_inf();

  REQUIRE(*(x > 0));
  REQUIRE(*(y < 0));
}

TEST_CASE("Indeterminate Value", "[arb][indeterminate]") {
  Arb x = Arb::indeterminate();

  REQUIRE(!(x >= 0));
  REQUIRE(!(x <= 0));
}

}  // namespace exactreal::test<|MERGE_RESOLUTION|>--- conflicted
+++ resolved
@@ -36,37 +36,20 @@
 }
 
 TEST_CASE("Initialization from Integer Types", "[arb]") {
-<<<<<<< HEAD
-  REQUIRE(Arb(static_cast<short>(1)) == Arb(1));
-  REQUIRE(Arb(static_cast<unsigned short>(1)) == Arb(1));
-  REQUIRE(Arb(1) == Arb(1));
-  REQUIRE(Arb(1u) == Arb(1));
-  REQUIRE(Arb(1l) == Arb(1));
-  REQUIRE(Arb(1ul) == Arb(1));
-  REQUIRE(Arb(1ll) == Arb(1));
-  REQUIRE(Arb(1ull) == Arb(1));
-  REQUIRE(Arb(mpz_class(1)) == Arb(1));
-
-  REQUIRE((Arb() = static_cast<short>(1)) == Arb(1));
-  REQUIRE((Arb() = static_cast<unsigned short>(1)) == Arb(1));
-  REQUIRE((Arb() = 1) == Arb(1));
-  REQUIRE((Arb() = 1u) == Arb(1));
-  REQUIRE((Arb() = 1l) == Arb(1));
-  REQUIRE((Arb() = 1ul) == Arb(1));
-  REQUIRE((Arb() = 1ll) == Arb(1));
-  REQUIRE((Arb() = 1ull) == Arb(1));
-  REQUIRE((Arb() = mpz_class(1)) == Arb(1));
-=======
+  REQUIRE(((Arb(static_cast<short>(1)) == Arb(1)) && *(Arb(static_cast<short>(1)) == Arb(1))));
+  REQUIRE(((Arb(static_cast<unsigned short>(1)) == Arb(1)) && *(Arb(static_cast<unsigned short>(1)) == Arb(1))));
+  REQUIRE(((Arb(1) == Arb(1)) && *(Arb(1) == Arb(1))));
   REQUIRE(((Arb(1u) == Arb(1)) && *(Arb(1u) == Arb(1))));
-  REQUIRE(((Arb(1) == Arb(1)) && *(Arb(1) == Arb(1))));
   REQUIRE(((Arb(1l) == Arb(1)) && *(Arb(1l) == Arb(1))));
   REQUIRE(((Arb(1ul) == Arb(1)) && *(Arb(1ul) == Arb(1))));
   REQUIRE(((Arb(1ll) == Arb(1)) && *(Arb(1ll) == Arb(1))));
   REQUIRE(((Arb(1ull) == Arb(1)) && *(Arb(1ull) == Arb(1))));
   REQUIRE(((Arb(mpz_class(1)) == Arb(1)) && *(Arb(mpz_class(1)) == Arb(1))));
 
+  REQUIRE((((Arb() = static_cast<short>(1)) == Arb(1)) && *((Arb() = static_cast<short>(1)) == Arb(1))));
+  REQUIRE((((Arb() = static_cast<unsigned short>(1)) == Arb(1)) && *((Arb() = static_cast<unsigned short>(1)) == Arb(1))));
+  REQUIRE((((Arb() = 1) == Arb(1)) && *((Arb() = 1) == Arb(1))));
   REQUIRE((((Arb() = 1u) == Arb(1)) && *((Arb() = 1u) == Arb(1))));
-  REQUIRE((((Arb() = 1) == Arb(1)) && *((Arb() = 1) == Arb(1))));
   REQUIRE((((Arb() = 1ul) == Arb(1)) && *((Arb() = 1ul) == Arb(1))));
   REQUIRE((((Arb() = 1l) == Arb(1)) && *((Arb() = 1l) == Arb(1))));
   REQUIRE((((Arb() = 1ull) == Arb(1)) && *((Arb() = 1ull) == Arb(1))));
@@ -80,7 +63,6 @@
   const auto a = K->gen();
 
   REQUIRE(((Arb(a, 64) > Arb()) && *(Arb(a, 64) > Arb())));
->>>>>>> 84c6f687
 }
 
 TEST_CASE("Relational Operators with Arb", "[arb]") {
