/* ********************************************************************
 *  This file is part of exact-real.
 *
<<<<<<< HEAD
 *        Copyright (C) 2019      Vincent Delecroix
 *        Copyright (C) 2019-2021 Julian Rüth
=======
 *        Copyright (C)      2019 Vincent Delecroix
 *        Copyright (C) 2019-2022 Julian Rüth
>>>>>>> 84c6f687
 *
 *  exact-real is free software: you can redistribute it and/or modify
 *  it under the terms of the GNU General Public License as published by
 *  the Free Software Foundation, either version 3 of the License, or
 *  (at your option) any later version.
 *
 *  exact-real is distributed in the hope that it will be useful,
 *  but WITHOUT ANY WARRANTY; without even the implied warranty of
 *  MERCHANTABILITY or FITNESS FOR A PARTICULAR PURPOSE.  See the
 *  GNU General Public License for more details.
 *
 *  You should have received a copy of the GNU General Public License
 *  along with exact-real. If not, see <https://www.gnu.org/licenses/>.
 * *******************************************************************/

#ifndef LIBEXACTREAL_MODULE_HPP
#define LIBEXACTREAL_MODULE_HPP

#include <boost/operators.hpp>
#include <vector>

#include "external/spimpl/spimpl.h"
#include "forward.hpp"

namespace exactreal {
/// TODO: Document me.
template <typename Ring>
class LIBEXACTREAL_API Module : boost::equality_comparable<Module<Ring>>,
                                public std::enable_shared_from_this<Module<Ring>> {
 public:
  using Basis = std::vector<std::shared_ptr<const RealNumber>>;

  /// TODO
  static std::shared_ptr<const Module<Ring>> make(const Basis&);

  static std::shared_ptr<const Module<Ring>> make(const Basis&, const Ring&);

  // Return the underlying ring (e.g., the number field)
  const Ring& ring() const;

  size rank() const;

  bool submodule(const Module&) const;

  const Basis& basis() const;
  /// TODO
  Element<Ring> gen(size i) const;
  Element<Ring> zero() const;

  /// Return a one element in this module.
  /// If there is no such element, an exception is raised.
  Element<Ring> one() const;

  // Return whether this module has the same generators in the same order over the same ring.
  bool operator==(const Module<Ring>& rhs) const;

  template <typename R>
  friend std::ostream& operator<<(std::ostream&, const Module<R>&);

  static std::shared_ptr<const Module<Ring>> span(const std::shared_ptr<const Module<Ring>>&, const std::shared_ptr<const Module<Ring>>&);

 private:
  struct LIBEXACTREAL_LOCAL Implementation;
  spimpl::unique_impl_ptr<Implementation> impl;

  Module(spimpl::unique_impl_ptr<Implementation>&&) LIBEXACTREAL_LOCAL;
};

template <typename R>
LIBEXACTREAL_API std::ostream& operator<<(std::ostream&, const Module<R>&);

}  // namespace exactreal

#endif<|MERGE_RESOLUTION|>--- conflicted
+++ resolved
@@ -1,13 +1,8 @@
 /* ********************************************************************
  *  This file is part of exact-real.
  *
-<<<<<<< HEAD
- *        Copyright (C) 2019      Vincent Delecroix
- *        Copyright (C) 2019-2021 Julian Rüth
-=======
  *        Copyright (C)      2019 Vincent Delecroix
  *        Copyright (C) 2019-2022 Julian Rüth
->>>>>>> 84c6f687
  *
  *  exact-real is free software: you can redistribute it and/or modify
  *  it under the terms of the GNU General Public License as published by
